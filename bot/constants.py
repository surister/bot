--- conflicted
+++ resolved
@@ -451,7 +451,6 @@
     rules: Dict[str, Dict[str, int]]
 
 
-<<<<<<< HEAD
 class AdventOfCode(metaclass=YAMLGetter):
     section = "advent_of_code"
 
@@ -459,12 +458,12 @@
     year: int
     leaderboard_id: int
     leaderboard_join_code: str
-=======
+
+
 class BigBrother(metaclass=YAMLGetter):
     section = 'big_brother'
 
     log_delay: int
->>>>>>> 497eef8b
 
 
 # Debug mode
