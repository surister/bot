bot:
    prefix:      "!"
    token:       !ENV "BOT_TOKEN"

    cooldowns:
        # Per channel, per tag.
        tags: 60

    clean:
        # Maximum number of messages to traverse for clean commands
        message_limit: 10000


style:
    colours:
        soft_red: 0xcd6d6d
        soft_green: 0x68c290
        soft_orange: 0xf9cb54

    emojis:
        defcon_disabled: "<:defcondisabled:470326273952972810>"
        defcon_enabled: "<:defconenabled:470326274213150730>"
        defcon_updated: "<:defconsettingsupdated:470326274082996224>"

        green_chevron: "<:greenchevron:418104310329769993>"
        red_chevron:   "<:redchevron:418112778184818698>"
        white_chevron: "<:whitechevron:418110396973711363>"
        lemoneye2:     "<:lemoneye2:435193765582340098>"

        status_online:  "<:status_online:470326272351010816>"
        status_idle:    "<:status_idle:470326266625785866>"
        status_dnd:     "<:status_dnd:470326272082313216>"
        status_offline: "<:status_offline:470326266537705472>"

        bullet:     "\u2022"
        pencil:     "\u270F"
        new:        "\U0001F195"
        cross_mark: "\u274C"

        star:          "\u2B50"
        christmas_tree: "\u1F384"

    icons:
        crown_blurple: "https://cdn.discordapp.com/emojis/469964153289965568.png"
        crown_green:   "https://cdn.discordapp.com/emojis/469964154719961088.png"
        crown_red:     "https://cdn.discordapp.com/emojis/469964154879344640.png"

        defcon_denied:  "https://cdn.discordapp.com/emojis/472475292078964738.png"
        defcon_disabled: "https://cdn.discordapp.com/emojis/470326273952972810.png"
        defcon_enabled:  "https://cdn.discordapp.com/emojis/470326274213150730.png"
        defcon_updated:  "https://cdn.discordapp.com/emojis/472472638342561793.png"

        filtering: "https://cdn.discordapp.com/emojis/472472638594482195.png"

        guild_update: "https://cdn.discordapp.com/emojis/469954765141442561.png"

        hash_blurple: "https://cdn.discordapp.com/emojis/469950142942806017.png"
        hash_green:   "https://cdn.discordapp.com/emojis/469950144918585344.png"
        hash_red:     "https://cdn.discordapp.com/emojis/469950145413251072.png"

        message_bulk_delete: "https://cdn.discordapp.com/emojis/469952898994929668.png"
        message_delete:      "https://cdn.discordapp.com/emojis/472472641320648704.png"
        message_edit:        "https://cdn.discordapp.com/emojis/472472638976163870.png"

        sign_in:  "https://cdn.discordapp.com/emojis/469952898181234698.png"
        sign_out: "https://cdn.discordapp.com/emojis/469952898089091082.png"

        token_removed: "https://cdn.discordapp.com/emojis/470326273298792469.png"

        user_ban:    "https://cdn.discordapp.com/emojis/469952898026045441.png"
        user_unban:  "https://cdn.discordapp.com/emojis/469952898692808704.png"
        user_update: "https://cdn.discordapp.com/emojis/469952898684551168.png"

        user_mute:   "https://cdn.discordapp.com/emojis/472472640100106250.png"
        user_unmute: "https://cdn.discordapp.com/emojis/472472639206719508.png"

        pencil: "https://cdn.discordapp.com/emojis/470326272401211415.png"

        remind_blurple: "https://cdn.discordapp.com/emojis/477907609215827968.png"
        remind_green:   "https://cdn.discordapp.com/emojis/477907607785570310.png"
        remind_red:     "https://cdn.discordapp.com/emojis/477907608057937930.png"

        questionmark: "https://cdn.discordapp.com/emojis/512367613339369475.png"

guild:
    id: 267624335836053506

    channels:
        admins:            &ADMINS        365960823622991872
        announcements:                    354619224620138496
        big_brother_logs:  &BBLOGS        468507907357409333
        bot:                              267659945086812160
        checkpoint_test:                  422077681434099723
        devalerts:                        460181980097675264
        devlog:            &DEVLOG        409308876241108992
        devtest:           &DEVTEST       414574275865870337
        help_0:                           303906576991780866
        help_1:                           303906556754395136
        help_2:                           303906514266226689
        help_3:                           439702951246692352
        help_4:                           451312046647148554
        help_5:                           454941769734422538
        helpers:                          385474242440986624
        message_log:       &MESSAGE_LOG   467752170159079424
        mod_alerts:                       473092532147060736
        modlog:            &MODLOG        282638479504965634
        off_topic_0:                      291284109232308226
        off_topic_1:                      463035241142026251
        off_topic_2:                      463035268514185226
        python:                           267624335836053506
        reddit:                           458224812528238616
        staff_lounge:      &STAFF_LOUNGE  464905259261755392
        verification:                     352442727016693763

    ignored: [*ADMINS, *MESSAGE_LOG, *MODLOG]

    roles:
        admin:             &ADMIN_ROLE      267628507062992896
        announcements:                      463658397560995840
        champion:                           430492892331769857
        contributor:                        295488872404484098
        developer:                          352427296948486144
        devops:            &DEVOPS_ROLE     409416496733880320
        jammer:                             423054537079783434
        moderator:         &MOD_ROLE        267629731250176001
        muted:             &MUTED_ROLE      277914926603829249
        owner:             &OWNER_ROLE      267627879762755584
        verified:                           352427296948486144
        helpers:                            267630620367257601
        rockstars:         &ROCKSTARS_ROLE  458226413825294336


filter:

    # What do we filter?
    filter_zalgo:   false
    filter_invites: true
    filter_domains: true
    watch_words:    true
    watch_tokens:   true

    # Filter configuration
    ping_everyone: true  # Ping @everyone when we send a mod-alert?

    guild_invite_whitelist:
        - 280033776820813825  # Functional Programming
        - 267624335836053506  # Python Discord
        - 440186186024222721  # Python Discord: ModLog Emojis
        - 273944235143593984  # STEM

    domain_blacklist:
        - pornhub.com
        - liveleak.com

    word_watchlist:
        - goo+ks*
        - ky+s+
        - ki+ke+s*
        - beaner+s?
        - coo+ns*
        - nig+lets*
        - slant-eyes*
        - towe?l-?head+s*
        - chi*n+k+s*
        - spick*s*
        - kill* +(?:yo)?urself+
        - jew+s*
        - suicide
        - rape
        - (re+)tar+(d+|t+)(ed)?
        - ta+r+d+
        - cunts*

    token_watchlist:
        - fa+g+s*
        - 卐
        - 卍
        - cuck(?!oo+)
        - nigg+(?:e*r+|a+h*?|u+h+)s?
        - fag+o+t+s*

    # Censor doesn't apply to these
    channel_whitelist:
        - *ADMINS
        - *MODLOG
        - *MESSAGE_LOG
        - *DEVLOG
        - *BBLOGS
        - *STAFF_LOUNGE
        - *DEVTEST

    role_whitelist:
        - *ADMIN_ROLE
        - *MOD_ROLE
        - *OWNER_ROLE
        - *DEVOPS_ROLE
        - *ROCKSTARS_ROLE


keys:
    deploy_bot:  !ENV "DEPLOY_BOT_KEY"
    deploy_site: !ENV "DEPLOY_SITE"
    omdb:        !ENV "OMDB_API_KEY"
    site_api:    !ENV "BOT_API_KEY"
    youtube:     !ENV "YOUTUBE_API_KEY"


rabbitmq:
    host:          "pdrmq"
    password: !ENV ["RABBITMQ_DEFAULT_PASS", "guest"]
    port:          5672
    username: !ENV ["RABBITMQ_DEFAULT_USER", "guest"]


urls:
    # PyDis site vars
    site:        &DOMAIN       "pythondiscord.com"
    site_api:    &API    !JOIN ["api.", *DOMAIN]
    site_paste:  &PASTE  !JOIN ["paste.", *DOMAIN]
    site_schema: &SCHEMA       "https://"

    site_bigbrother_api:                !JOIN [*SCHEMA, *API, "/bot/bigbrother"]
    site_docs_api:                      !JOIN [*SCHEMA, *API, "/bot/docs"]
    site_facts_api:                     !JOIN [*SCHEMA, *API, "/bot/snake_facts"]
    site_superstarify_api:              !JOIN [*SCHEMA, *API, "/bot/superstarify"]
    site_idioms_api:                    !JOIN [*SCHEMA, *API, "/bot/snake_idioms"]
    site_infractions:                   !JOIN [*SCHEMA, *API, "/bot/infractions"]
    site_infractions_user:              !JOIN [*SCHEMA, *API, "/bot/infractions/user/{user_id}"]
    site_infractions_type:              !JOIN [*SCHEMA, *API, "/bot/infractions/type/{infraction_type}"]
    site_infractions_by_id:             !JOIN [*SCHEMA, *API, "/bot/infractions/id/{infraction_id}"]
    site_infractions_user_type_current: !JOIN [*SCHEMA, *API, "/bot/infractions/user/{user_id}/{infraction_type}/current"]
    site_logs_api:                      !JOIN [*SCHEMA, *API, "/bot/logs"]
    site_logs_view:                     !JOIN [*SCHEMA, *DOMAIN, "/bot/logs"]
    site_names_api:                     !JOIN [*SCHEMA, *API, "/bot/snake_names"]
    site_off_topic_names_api:           !JOIN [*SCHEMA, *API, "/bot/off-topic-names"]
    site_quiz_api:                      !JOIN [*SCHEMA, *API, "/bot/snake_quiz"]
    site_reminders_api:                 !JOIN [*SCHEMA, *API, "/bot/reminders"]
    site_reminders_user_api:            !JOIN [*SCHEMA, *API, "/bot/reminders/user"]
    site_settings_api:                  !JOIN [*SCHEMA, *API, "/bot/settings"]
    site_special_api:                   !JOIN [*SCHEMA, *API, "/bot/special_snakes"]
    site_tags_api:                      !JOIN [*SCHEMA, *API, "/bot/tags"]
    site_user_api:                      !JOIN [*SCHEMA, *API, "/bot/users"]
    site_user_complete_api:             !JOIN [*SCHEMA, *API, "/bot/users/complete"]
    paste_service:                      !JOIN [*SCHEMA, *PASTE, "/{key}"]

    # Env vars
    deploy: !ENV "DEPLOY_URL"
    status: !ENV "STATUS_URL"

    # Discord API URLs
    discord_api:        &DISCORD_API "https://discordapp.com/api/v7/"
    discord_invite_api: !JOIN [*DISCORD_API, "invites"]

    # Misc URLs
    bot_avatar:      "https://raw.githubusercontent.com/discord-python/branding/master/logos/logo_circle/logo_circle.png"
    gitlab_bot_repo: "https://gitlab.com/python-discord/projects/bot"
    omdb:            "http://omdbapi.com"

anti_spam:
    # Clean messages that violate a rule.
    clean_offending: true
    ping_everyone: true

    punishment:
        role_id: *MUTED_ROLE
        remove_after: 600

    rules:
        attachments:
            interval: 10
            max: 3

        burst:
            interval: 10
            max: 7

        burst_shared:
            interval: 10
            max: 20

        chars:
            interval: 5
            max: 3_000

        duplicates:
            interval: 10
            max: 3

        discord_emojis:
            interval: 10
            max: 20

        links:
            interval: 10
            max: 10

        mentions:
            interval: 10
            max: 5

        newlines:
            interval: 10
            max: 100

        role_mentions:
            interval: 10
            max: 3


reddit:
    request_delay: 60
    subreddits:
        - 'r/Python'


wolfram:
    # Max requests per day.
    user_limit_day: 10
    guild_limit_day: 67
    key: !ENV "WOLFRAM_API_KEY"

<<<<<<< HEAD
advent_of_code:
    session_cookie: !ENV "AOC_SESSION_COOKIE"
    year: 2018
    leaderboard_id: 363275
    leaderboard_join_code: "363275-442b6939"
=======

big_brother:
    log_delay: 15

>>>>>>> 497eef8b

config:
    required_keys: ['bot.token']<|MERGE_RESOLUTION|>--- conflicted
+++ resolved
@@ -319,18 +319,17 @@
     guild_limit_day: 67
     key: !ENV "WOLFRAM_API_KEY"
 
-<<<<<<< HEAD
+
 advent_of_code:
     session_cookie: !ENV "AOC_SESSION_COOKIE"
     year: 2018
     leaderboard_id: 363275
     leaderboard_join_code: "363275-442b6939"
-=======
+
 
 big_brother:
     log_delay: 15
 
->>>>>>> 497eef8b
 
 config:
     required_keys: ['bot.token']