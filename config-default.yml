--- conflicted
+++ resolved
@@ -102,35 +102,13 @@
 
 
 urls:
-<<<<<<< HEAD
-    bot_avatar: 'https://raw.githubusercontent.com/discord-python/branding/master/logos/logo_circle/logo_circle.png'
-    deploy: !ENV 'DEPLOY_URL'
-    gitlab_bot_repo: 'https://gitlab.com/discord-python/projects/bot'
-    omdb: 'http://omdbapi.com'
-    site: 'pythondiscord.com'
-    site_bigbrother_api: 'https://api.pythondiscord.com/bot/bigbrother'
-    site_clean_api: 'https://api.pythondiscord.com/bot/clean'
-    site_clean_logs: 'https://pythondiscord.com/bot/clean_logs'
-    site_docs_api: 'https://api.pythondiscord.com/bot/docs'
-    site_facts_api: 'https://api.pythondiscord.com/bot/snake_facts'
-    site_hiphopify_api: 'https://api.pythondiscord.com/bot/hiphopify'
-    site_idioms_api: 'https://api.pythondiscord.com/bot/snake_idioms'
-    site_names_api: 'https://api.pythondiscord.com/bot/snake_names'
-    site_off_topic_names_api: 'https://api.pythondiscord.com/bot/off-topic-names'
-    site_quiz_api: 'https://api.pythondiscord.com/bot/snake_quiz'
-    site_settings_api: 'https://api.pythondiscord.com/bot/settings'
-    site_special_api: 'https://api.pythondiscord.com/bot/special_snakes'
-    site_tags_api: 'https://api.pythondiscord.com/bot/tags'
-    site_user_api: 'https://api.pythondiscord.com/bot/users'
-    site_user_complete_api: 'https://api.pythondiscord.com/bot/users/complete'
-    status: !ENV 'STATUS_URL'
-    paste_service: 'https://paste.pydis.com/{key}'
-=======
     # PyDis site vars
     site:        &DOMAIN "api.pythondiscord.com"
     site_schema: &SCHEMA "https://"
 
     site_bigbrother_api:      !JOIN [*SCHEMA, *DOMAIN, "/bot/bigbrother"]
+    site_clean_api:           !JOIN [*SCHEMA, *DOMAIN, "/bot/clean"]
+    site_clean_logs:          !JOIN [*SCHEMA, *DOMAIN, "/bot/clean_logs"]
     site_docs_api:            !JOIN [*SCHEMA, *DOMAIN, "/bot/docs"]
     site_facts_api:           !JOIN [*SCHEMA, *DOMAIN, "/bot/snake_facts"]
     site_hiphopify_api:       !JOIN [*SCHEMA, *DOMAIN, "/bot/hiphopify"]
@@ -151,5 +129,4 @@
     # Misc URLs
     bot_avatar:      "https://raw.githubusercontent.com/discord-python/branding/master/logos/logo_circle/logo_circle.png"
     gitlab_bot_repo: "https://gitlab.com/python-discord/projects/bot"
-    omdb:            "http://omdbapi.com"
->>>>>>> 124071b9
+    omdb:            "http://omdbapi.com"